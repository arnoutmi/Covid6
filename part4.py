--- conflicted
+++ resolved
@@ -1,12 +1,13 @@
 import pandas as pd
 import sqlite3
 import matplotlib.pyplot as plt
-<<<<<<< HEAD
 import seaborn as sns
-=======
->>>>>>> 573025c7
 
 df_complete = pd.read_csv('complete.csv')
+print(df_complete.head())
+
+conn = sqlite3.connect("covid_database.db")
+cursor = conn.cursor()
 print(df_complete.head())
 
 conn = sqlite3.connect("covid_database.db")
@@ -113,11 +114,10 @@
 
     plt.tight_layout()
     plt.show()
-
+    
 df_country = fetch_country_data(conn, country="France")
 covid_trends(df_country)
 
-<<<<<<< HEAD
 country = "France"
 query_country = f"""
     SELECT d.Date, c."Country.Region", d.Confirmed, d.Deaths, d.Recovered, d.Active, w.Population
@@ -163,29 +163,4 @@
 plt.show()
 
 # Close the database connection
-=======
-# worldwide data per country using group by
-df_global_grouped = df_complete.groupby(["Date", "Country.Region"]).agg({
-    "Confirmed": "sum",
-    "Deaths": "sum",
-    "Recovered": "sum",
-    "Active": "sum"
-}).reset_index()
-
-# USA county data per state using group by
-county_query = """
-    SELECT "Province.State", "Country.Region", Date, Confirmed, Deaths, Recovered, Active
-    FROM complete
-    WHERE "Country.Region" = 'US';
-"""
-df_county_data = pd.read_sql_query(county_query, conn)
-
-df_county_grouped = df_county_data.groupby(["Date", "Country.Region", "Province.State"]).agg({
-    "Confirmed": "sum",
-    "Deaths": "sum",
-    "Recovered": "sum",
-    "Active": "sum"
-}).reset_index()
-
->>>>>>> 573025c7
 conn.close()