--- conflicted
+++ resolved
@@ -49,54 +49,6 @@
     df_country = pd.read_sql(query, conn, params=(country,))
     conn.close()
 
-<<<<<<< HEAD
-=======
-def fix_missing_values(csv_path, db_path="covid_database.db", method="interpolate"):
-    """
-    Loads the complete.csv dataset into an SQLite database.
-    Groups data by Country, Region, and Date, fills missing values using the selected method,
-    and stores the cleaned data in the database.
-
-    Parameters:
-    - csv_path: Path to the CSV file
-    - db_path: Path to the SQLite database
-    - method: Method for filling missing values ("ffill" for forward-fill, "interpolate" for interpolation)
-    """
-    df = pd.read_csv(csv_path)
-
-    df["Date"] = pd.to_datetime(df["Date"])
-
-    df.rename(columns={"WHO.Region": "Region"}, inplace=True)
-
-    df = df[["Date", "Country.Region", "Region", "Active", "Recovered", "Deaths"]]
-
-    df = df.groupby(["Country.Region", "Region", "Date"]).sum().reset_index()
-
-    df.drop_duplicates(inplace=True)  
-
-    if method == "ffill":
-        df[["Active", "Recovered", "Deaths"]] = df.groupby("Country.Region")[["Active", "Recovered", "Deaths"]].ffill()
-    elif method == "interpolate":
-        df[["Active", "Recovered", "Deaths"]] = (
-            df.groupby("Country.Region")[["Active", "Recovered", "Deaths"]]
-            .apply(lambda x: x.interpolate(method="linear"))
-            .reset_index(drop=True) 
-        )
-
-    conn = sqlite3.connect(db_path)
-    df.to_sql("covid_data", conn, if_exists="replace", index=False)
-    conn.close()   
-
-def fetch_country_data(country, db_path="covid_database.db"):
-    """
-    Fetches COVID-19 data for a specific country and calculates cumulative totals.
-    """
-    conn = sqlite3.connect(db_path)
-    query = "SELECT Date, Active, Recovered, Deaths FROM covid_data WHERE `Country.Region` = ?"
-    df_country = pd.read_sql(query, conn, params=(country,))
-    conn.close()
-
->>>>>>> 37b664ae
     df_country["Date"] = pd.to_datetime(df_country["Date"])
     df_country.sort_values("Date", inplace=True)
 
@@ -155,7 +107,7 @@
 
     return df_region
 
-<<<<<<< HEAD
+
 def fetch_population(country, db_path="covid_database.db"):
     conn = sqlite3.connect(db_path)
     query = "SELECT Population FROM worldometer_data WHERE `Country.Region` = ?"
@@ -163,18 +115,17 @@
     conn.close()
     return df["Population"].iloc[0] if not df.empty else None
 
-=======
->>>>>>> 37b664ae
+
 def covid_trends_country(df, country):
     """
     Plots the COVID-19 trends (Active, Recovered, Deaths) for a given country.
     """
-<<<<<<< HEAD
+
     fig, axes = plt.subplots(3, 1, figsize=(15, 9))
 
     axes[0].plot(df["Date"], df["Active"], color="blue", label="Active Cases")
     axes[0].set_title(f"Daily Active COVID-19 Cases in {country}")
-=======
+
     fig, axes = plt.subplots(3, 1, figsize=(15, 9))
 
     axes[0].plot(df["Date"], df["Active"], color="blue", label="Active Cases")
@@ -233,82 +184,24 @@
 
     axes[0].plot(df["Date"], df["Active"], color="blue", label="Active Cases")
     axes[0].set_title(f"Daily Active COVID-19 Cases Globally")
->>>>>>> 37b664ae
     axes[0].set_xlabel("Date")
     axes[0].set_ylabel("Cases")
     axes[0].legend()
 
     axes[1].plot(df["Date"], df["Deaths"], color="red", label="Deaths")
-<<<<<<< HEAD
+
     axes[1].set_title(f"Daily COVID-19 Deaths in {country}")
-=======
-    axes[1].set_title(f"Daily COVID-19 Deaths Globally")
->>>>>>> 37b664ae
-    axes[1].set_xlabel("Date")
-    axes[1].set_ylabel("Deaths")
-    axes[1].legend()
-
-    axes[2].plot(df["Date"], df["Recovered"], color="green", label="Recoveries")
-<<<<<<< HEAD
-    axes[2].set_title(f"Daily Recoveries from COVID-19 in {country}")
-=======
-    axes[2].set_title(f"Daily Recoveries from COVID-19 Globally")
->>>>>>> 37b664ae
-    axes[2].set_xlabel("Date")
-    axes[2].set_ylabel("Recoveries")
-    axes[2].legend()
-
-    plt.tight_layout()
-    plt.show()
-
-<<<<<<< HEAD
-def covid_trends_region(df, region):
-    """
-    Plots the COVID-19 trends (Active, Recovered, Deaths) for a given region.
-    """
-    fig, axes = plt.subplots(3, 1, figsize=(15, 9))
-
-    axes[0].plot(df["Date"], df["Active"], color="blue", label="Active Cases")
-    axes[0].set_title(f"Daily Active COVID-19 Cases in {region}")
-    axes[0].set_xlabel("Date")
-    axes[0].set_ylabel("Cases")
-    axes[0].legend()
-
-    axes[1].plot(df["Date"], df["Deaths"], color="red", label="Deaths")
-    axes[1].set_title(f"Daily COVID-19 Deaths in {region}")
-    axes[1].set_xlabel("Date")
-    axes[1].set_ylabel("Deaths")
-    axes[1].legend()
-
-    axes[2].plot(df["Date"], df["Recovered"], color="green", label="Recoveries")
-    axes[2].set_title(f"Daily Recoveries from COVID-19 in {region}")
-    axes[2].set_xlabel("Date")
-    axes[2].set_ylabel("Recoveries")
-    axes[2].legend()
-
-    plt.tight_layout()
-    plt.show()
-
-def covid_trends_global(df):
-    """
-    Plots the COVID-19 trends (Active, Recovered, Deaths) globally.
-    """
-    fig, axes = plt.subplots(3, 1, figsize=(15, 9))
-
-    axes[0].plot(df["Date"], df["Active"], color="blue", label="Active Cases")
-    axes[0].set_title(f"Daily Active COVID-19 Cases Globally")
-    axes[0].set_xlabel("Date")
-    axes[0].set_ylabel("Cases")
-    axes[0].legend()
-
-    axes[1].plot(df["Date"], df["Deaths"], color="red", label="Deaths")
     axes[1].set_title(f"Daily COVID-19 Deaths Globally")
     axes[1].set_xlabel("Date")
     axes[1].set_ylabel("Deaths")
     axes[1].legend()
 
     axes[2].plot(df["Date"], df["Recovered"], color="green", label="Recoveries")
+
+    axes[2].set_title(f"Daily Recoveries from COVID-19 in {country}")
+
     axes[2].set_title(f"Daily Recoveries from COVID-19 Globally")
+
     axes[2].set_xlabel("Date")
     axes[2].set_ylabel("Recoveries")
     axes[2].legend()
@@ -316,8 +209,6 @@
     plt.tight_layout()
     plt.show()
 
-=======
->>>>>>> 37b664ae
 def active_recovered_deaths_global(df):
     """
     Plots Active Cases, Deaths, and Recoveries globally on the same graph.
@@ -413,23 +304,18 @@
     """
     df_counties = pd.read_sql_query(query, conn)
     conn.close()
-<<<<<<< HEAD
+
     
     # Plot the data
     plt.figure(figsize=(12, 6))
     sns.barplot(x="Total_Deaths", y="County", hue="County", data=df_counties, palette="Reds_r", legend=False)
-=======
-
-    # Plot the data
-    plt.figure(figsize=(12, 6))
-    sns.barplot(x="Total_Deaths", y="County", data=df_counties, palette="Reds_r")
->>>>>>> 37b664ae
+
     plt.title("Top 20 US Counties by COVID-19 Deaths")
     plt.xlabel("Total Deaths")
     plt.ylabel("County")
     plt.grid(axis="x", linestyle="--", alpha=0.7)
     plt.show()
-<<<<<<< HEAD
+
     
 # ---- ESTIMATION OF PARAMETERS ----
 def estimation_of_parameters(df, country):
@@ -534,8 +420,6 @@
     plt.legend()
     plt.tight_layout()
     plt.show()
-=======
->>>>>>> 37b664ae
 
 # ---- RUNNING THE CODE ----
 
@@ -544,24 +428,19 @@
 fix_missing_values(csv_path)
 
 # Fetch country-specific data
-<<<<<<< HEAD
 selected_country = 'Bulgaria'
-=======
-selected_country = 'France'
->>>>>>> 37b664ae
 selected_region = 'Europe'
 df_country = fetch_country_data(selected_country)
 df_region = fetch_region_data(selected_region)
 df_global = fetch_global_data()
-<<<<<<< HEAD
+
 population = fetch_population(selected_country)
-=======
->>>>>>> 37b664ae
+
 
 # Generate graphs
 
 # ---- COVID TRENDS ---- #
-<<<<<<< HEAD
+
 #covid_trends_country(df_country, selected_country)
 #covid_trends_region(df_region, selected_region)
 #covid_trends_global(df_global)
@@ -585,17 +464,4 @@
     
 # ---- CASE FATALITY RATE ---- #
 plot_cfr_over_time(df_country)
-=======
-covid_trends_country(df_country, selected_country)
-covid_trends_region(df_region, selected_region)
-covid_trends_global(df_global)
-
-# ---- ACTIVE VS RECOVERED VS DEATHS ---- #
-active_recovered_deaths_country(df_country, selected_country)
-active_recovered_deaths_region(df_region, selected_region)
-active_recovered_deaths_global(df_global)
-
-# ---- DEATH PLOTS COUNTY AND CONTINENT ---- #
-plot_death_rate_by_continent()
-plot_deaths_by_us_county()
->>>>>>> 37b664ae
+
